--- conflicted
+++ resolved
@@ -43,14 +43,11 @@
             <artifactId>dropwizard-configurable-assets-bundle</artifactId>
             <version>${dropwizard.version}</version>
         </dependency>
-<<<<<<< HEAD
         <dependency>
              <groupId>javax.activation</groupId>
              <artifactId>activation</artifactId>
              <version>1.1.1</version>
         </dependency>
-=======
->>>>>>> 90087bf3
         <dependency>
             <groupId>io.dropwizard</groupId>
             <artifactId>dropwizard-testing</artifactId>
